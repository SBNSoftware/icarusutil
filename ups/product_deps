--- conflicted
+++ resolved
@@ -44,11 +44,7 @@
 
 product          version
 art_root_io     v1_08_05
-<<<<<<< HEAD
 larbatch        v01_57_01
-=======
-larbatch        v01_56_02
->>>>>>> caf5188e
 pycurl          -		-	optional
 
 cetbuildtools	v8_18_04	-	only_for_build
